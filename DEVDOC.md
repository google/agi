# Android GPU Inspector Developer Documentation

See [vulkan_generator/DEVDOC.md](vulkan_generator/DEVDOC.md) vulkan_generator specific build instructions.

## Build instructions

See [BUILDING.md](BUILDING.md).

## Setup to run presubmit tests locally

Before creating a pull-request, check that your code can compile and that the
presubmit tests pass.

To be able to run the presubmit tests locally, install the following:

```
# Buildifier
go get github.com/bazelbuild/buildtools/buildifier

# Buildozer
go get github.com/bazelbuild/buildtools/buildozer

# Clang format 11

## On Debian-based Linux (see https://releases.llvm.org/download.html for binaries)

apt-get install clang-format-11

## On macOS
brew install clang-format@11

## Make sure to set the CLANG_FORMAT environment variable, e.g. in bash:

export CLANG_FORMAT=clang-format-11

# Python

## On macOS version 12.6.1 and later intall the XCode command line tools and symlink python to python3

sudo ln -s /Library/Developer/CommandLineTools/usr/bin/python3 /Library/Developer/CommandLineTools/usr/bin/python

# autopep8

python3 -m pip install autopep8

```

With the above setup, you can run presubmit tests locally with:

```
./kokoro/presubmit/presubmit.sh
```

## Setup Go development

This project contains Go code, but it does not have the file hierarchy of
regular Go projects (this is due to the use of Bazel as a build system).
The `cmd/gofuse` utility enables to re-create the file hierarchy expected by Go
tools. Note, however, `cmd/gofuse` is not supported on Windows, but it is not
required to build/develop AGI either. The steps described here are optional and
are only intended to facilitate working on the AGI codebase using an IDE or
other Go tooling.

```sh
# Make sure to build to have all compile-time generated files
cd <path-to-agi-source>
bazel build pkg

# Prepare a agi-gofuse directory **outside of the AGI checkout directory**
mkdir <path-outside-agi-source>/agi-gofuse

# Run gofuse with the previous directory as a target
bazel run //cmd/gofuse -- -dir <path-to-agi-gofuse>

# If the previous command fails to correctly guess the sub-directory under `bazel-out`,
# please pass it with the command below. For example if you build on Windows, the
# standard <bazelout-subdir> is `x64_windows-fastbuild`. If you build on Linux with
# `bazel build -c dbg pkg`, the <bazelout-subdir> is `k8-dbg`.
bazel run //cmd/gofuse -- -dir <path-to-agi-gofuse> -bazelout <bazelout-subdir>

# Build the package again to output the original compile-time generated files again.
bazel build pkg

# Add agi-gofuse directory to your GOPATH environment variable.
# On Linux, with a bash shell, you can add the following to your ~/.bashrc file:
export GOPATH="${GOPATH:+${GOPATH}:}<path-to-agi-gofuse>"
# On other configurations, please search online how to add/edit environment variables.
```

After adding the gofuse directory to your GOPATH, Go tools should work as
expected. You can edit files under the newly populated gofuse directory. You
should still compile under the original AGI checkout directory.

> Despite its name, the gofuse command does NOT use FUSE (filesystem in userspace).
> It just creates directories and links to source files, including generated files.
> It is a good idea to re-run gofuse from time to time, to re-sync links to potential
> new files.

In terms of editor, [VsCode](https://code.visualstudio.com/) has good Go support
thanks to its
[Go extension](https://marketplace.visualstudio.com/items?itemName=ms-vscode.Go).
With the GOPATH setup to gofuse and opening the `<path-to-agi-gofuse>` directory,
as the root of your workspace, you should get some jump-to-definition and autocomplete
features working. Make sure to edit the files through their link found under the gofuse directory.

## How to Debug

<<<<<<< HEAD
You can start a **debug** build of
gapis / gapic or a client under this debugger. To build in debug mode, use the `-c dbg`
=======
The recommended Go debugger is
[delve](https://github.com/go-delve/delve). You can start a **debug** build of
gapis or a client under this debugger.

### Installing the `dlv` Debugger
  1. Unset your `GOPATH` for the `dlv` installation
  
  ```
  # For Bash
  unset GOPATH
  ```

  2. Install latest `dlv`
  
  ```
  go install github.com/go-delve/delve/cmd/dlv@latest
  ```

### Building for Debugging
To build in debug mode, use the `-c dbg`
>>>>>>> 0dd4fc98
Bazel flag, e.g.:

```
bazel build -c dbg pkg
```

The recommended Go debugger is
[delve](https://github.com/go-delve/delve).

### Debugging Gapic

Gapic, the AGI UI, is written in Java.  Gapic is launched with `java` by gapid Go code in
//cmd/agi/main.go.

Debugging gapic java code can be done by setting the `AGI_GAPIC_DEBUG_PORT=<port_no>` environment
variable in the shell in which you launch AGI.  When `AGI_GAPIC_DEBUG_PORT` is set, AGI will
suspend and wait for the debugger to attach.

Using **vscode** as an example, configure for attach using a simple debugger launch configuration:
  1. Choose the **Run & Debug** pane in vscode.
  2. In the top left corner, from the **RUN AND DEBUG** menu, choose **Add Configuration...**.
  3. With `AGI_GAPIC_DEBUG_PORT` set to `8000`, add this launch configuration:

  ```
  {
      "type": "java",
      "name": "Java Attach",
      "request": "attach",
      "hostName": "localhost",
      "port": "8000"
  }
  ```

With **vscode** configured, launch AGI using bazel in your shell as usual: `bazel run -c dbg pkg`.
You should see the following output: `Waiting for java debugger to attach to port:  8000`.  Now
debug from **vscode** normally using the new launch configuration that you you added in step (3)
above.

### Debugging Gapis

To debug gapis, you can do:

```
dlv exec ./bazel-bin/pkg/gapis -- -enable-local-files -persist -rpc localhost:8888
```

You can then use dlv commands to add breakpoints, and actually start GAPIS, e.g.:

```
(dlv) break gapis/server/server.go:228

(dlv) continue  # this actually starts gapis
```

> See delve documentation on how to specify a breakpoint location, there are
> more convenient alternatives than `path/to/file:line`

Once gapis is started, you can run a client to interact with it and hit somes
breakpoints:

```
# in another terminal
./bazel-bin/pkg/gapit <verb> -gapis-port 8888 <verb args>
```

### Debugging a client

If you want to debug a client like gapit, just start it under dlv:

```
dlv exec ./bazel-bin/pkg/gapit <verb> <verb args>
```

### Debugging a test

You can build a test in debug mode and then start it under dlv.

For instance:

```
bazel test --cache_test_results=no -c dbg //core/data/slice:go_default_test
```

In practice, on Linux this builds and runs a test executable that is located at
`./bazel-out/k8-dbg/bin/core/data/slice/linux_amd64_debug/go_default_test`,
you will have to adapt the `k8-dbg` part will be different on other platforms.
To debug a specific test, you can start this executable under dlv:

```
$ dlv exec ./bazel-out/k8-dbg/bin/core/data/slice/linux_amd64_debug/go_default_test -- -test.run TestReplace
Type 'help' for list of commands.
(dlv) break TestReplace
Breakpoint 1 set at 0x5f5d4b for github.com/google/gapid/core/data/slice_test.TestReplace() core/data/slice/slice_test.go:26
```

### Use a Delve init script

To automate a delve startup sequence, you can edit a script of delve commands to
be executed when delve starts. The script looks like:

```
# This is a comment.
break gapis/server/server.go:228

# add a second breakpoint, with a condition for it to trigger
break gapis/foo/bar.go:123
condition 2 some_variable == 42

# launch program
continue
```

And you can pass this script to delve using the `--init` flag:

```
dlv exec --init my-delve-init-script.txt <program to debug...>
```

### Integration with an IDE

If you want to interact with the debugger via your editor or IDE, be aware that
delve will think file paths start from the AGI top directory, and not your
root directory. This is very likely due to Bazel compilation. You may have to
find workarounds if you call delve from an editor/IDE which consider the file
paths to start from another directory, typically your root directory. There may
be a way to adjust using GOPATH to tell to your IDE a possible root for filename
lookups.

See the workaround for VSCode below, any help to fix it for other IDEs is very welcome!

#### Integration with VSCode and Delve

Follow these steps to use the delve debugger for Go with VSCode to debug `gapis`.

1. Make sure to complete the Go setup above for AGI.

2. Settings file: There are two settings file(`settings.json`) that can be written.
	- Global one that applies to all projects that can be opened with `Ctrl + Shift + P` and `Preferences: Open Settings (JSON)`.
	Add this line to ensure that you have a stable tools directory:
	`"go.toolsGopath": "<path-to-go-plugin-tools-folder>",`

	- Local one is under `.vscode` folder in your project folder. Create one if it does not already exist and add this line to your local settings to be able to search source code in AGI:
	`"go.gopath": "<path-to-agi-gofuse>"`,

3. Launch file: Create a `launch.json` file under the workspace directory with `Ctrl + Shift + P` and `Debug: Open launch.json`

4. Paste the following as one of the launch configurations. This will ensure that there is a launch configuration for attaching to Delve.
```
{
    ...
    "configurations": [
        ...,
        {
            "name": "Attach to Delve",
            "type": "go",
            "request": "attach",
            "mode": "remote",
            "apiVersion": 2,
            "remotePath": "",
            "cwd": "`<path-to-agi-gofuse>`",
            "dlvLoadConfig": {
                "followPointers": true,
                "maxVariableRecurse": 1,
                "maxStringLen": 120,
                "maxArrayValues": 120,
                "maxStructFields": -1
            },
            "host": <host>,
            "port": <port>,
        },
    ],
    ...
}
```
As an example, `<host>` could be `127.0.0.1` and `<port>` could be `1234`.

5. Start delve in headless mode in the AGI root folder.
```
dlv exec --headless --listen=<host>:<port> --api-version 2 ./bazel-bin/pkg/gapis -- <gapis-arguments>
```

The command below will allow using port `1234` (or any other preferred port) to connect to delve from VSCode.
```
dlv exec --headless --listen=127.0.0.1:1234 --api-version 2 ./bazel-bin/pkg/gapis -- -persist -rpc localhost:8888
```

6. Start debugging with `Debug->Start Debugging` (on Linux with `F5`) and make sure `Attach to Delve` is selected as the launch configuration.

7. Now VSCode can interact with Delve and can be used for debugging `gapis` in VSCode UI instead of the command line. Enjoy your debugging :)

This allows you to put breakpoint at any line in AGI Go source code regardless if they are handwritten, generated or in Go Standard Library. For the generated file, you can put the breakpoints under the `bazel-bin/` or `bazel-out/` folder and the debugger will still find it under the fuse directory during debugging and open it. The only downside is you will have two versions of the same file but this is the only working workaround until Go Plugin supports bazel-generated files.

## How to debug via printing message

You can use the built-in logging functions to place debug prints.

In Go:

```go
import (
	// ...
	"github.com/google/gapid/core/log"
)

// ...
	log.E(ctx, "Here debug print, myVar: %v", myVar)
```

In C++:

```c++
#include "core/cc/log.h"

// ...
    GAPID_ERROR("Here debug print, myStr: %s", myStr)
```

The usual logging levels are available, listed for instance with `gapit -fullhelp`:

```
$ ./bazel-bin/pkg/gapit -fullhelp
...
-log-level value
	The severity to enable logs at [one of: "Verbose", "Debug", "Info", "Warning", "Error", "Fatal"] (default Info)
```

The Error level is recommended when adding debug print, to make sure it is not
filtered away.

## How to debug a replay crash

The replayer uses [breakpad](https://chromium.googlesource.com/breakpad/breakpad) to catch and optionnaly report crashes.

If you want to analyze a replay crash with a debugger, on **64 bits Android** (for other platforms, adapt as necessary):

1. Start the replayer with the `--wait-for-debugger` flag, e.g. `./gapit screenshot --gapir-args '--wait-for-debugger' mytrace.gfxtrace`.

2. Wait for the replayer to launch on the device.

3. Attach your debugger to the replayer app (`com.google.android.gapid.arm64v8a/com.google.android.gapid.ReplayerActivity`).

4. Once attached, you probably want to add a breakpoint at `CrashHandler::handleMinidump` in order to break upon a crash, before it is reported to the server.

5. When you attach, the replayer is spin-waiting in the loop defined in `core/cc/android/debugger.cpp`. To break this loop, use the debugger to set `gIsDebuggerAttached = true` before continuing execution.

Note that while you attach the debugger and setup the breakpoint, the server might timeout waiting for a gRPC connection. You may increase this timeout by editing the `gapir/client:gRPCConnectTimeout` constant.

## GAPIS build-time options to help with debugging

See `gapis/config/config.go` for a list of various build-time config options
that can help with debugging.

## How to profile AGI internals

### GAPIS

The server has instrumentation to output profiling information:

```
$ ./agi/gapis --fullhelp
[...]
  -profile-pprof
	enable pprof profiling
  -profile-trace string
	write a trace to file
[...]
```

The `-profile-trace` option generates a trace that can be open in Chrome via
`chrome://tracing`, or using [Perfetto web UI](https://ui.perfetto.dev/).

The `gapit` and `agi` (UI starter) clients can pass these arguments to gapis via
`-gapis-args`, e.g.:

```
# GAPIT
./agi/gapit <verb> -gapis-args '-profile-trace my-profile-trace.out' <verb arguments>

# GAPIC
./agi/agi -gapis-args '-profile-trace my-profile-trace.out' foobar.gfxtrace
```

### On-device: GAPII, GAPIR

To profile the interceptor GAPII and the replayer GAPIR on Android devices, you
can resort to classic profiling solutions. Check the Android [system tracing
overview](https://developer.android.com/topic/performance/tracing) doc. Beside
systrace, perfetto and the Android studio profile, also note that
[Inferno](https://android.googlesource.com/platform/system/extras/+/master/simpleperf/doc/inferno.md)
makes it easy to get flamegraphs.

To profile the replayer using AGI itself, you can export a given replay into a
standalone APK (using `gapit export_replay -apk`), and profile that replay-APK
using AGI.

## Unit tests

Unit testing is achieved with separate frameworks depending on the programming
language, but they are all accessible with Bazel.

### List tests

```sh
# List all tests
bazel query 'tests(//...)'

# List all Go tests
bazel query 'kind(go_.*, tests(//...))'
# List all C++ tests
bazel query 'kind(cc_.*, tests(//...))'
```

### Run tests

```sh
# Run all the tests
bazel test tests

# Run a given test
bazel test //core/log:go_default_test
```

### Go

Following the [regular Go test](https://golang.org/doc/code.html#Testing) setup,
tests are written as `func TestXXX(t *testing.T)` functions in `*_test.go`
files.

Adding a Go test file into Bazel is done by invoking Gazelle. The
`kokoro/presubmit/presubmit.sh` script does that for you: if you create or
remove `*_test.go` files, running the presubmit script automatically edit the
BUILD.bazel files to reflect your changes.

A few useful homemade packages:

- `github.com/google/gapid/core/assert` defines an assertion framework.

- `github.com/google/gapid/core/log` lets you create contexts for tests with
  `ctx := log.Testing(t)`

### C++

> TODO

### Java

> TODO

## Code generated at compile time

A large amount of code is generated at compile time. Code is typically generated
via APIC (API Compiler, `cmd/apic/`). APIC takes as input `.api` and `.tmpl`
files, and it generates code in another language.

```

                    +----------+
  <.api files>  --->|          |
                    |   APIC   |---> <generated files>
  <.tmpl files> --->|          |
                    +----------+

```

`.api` files are GAPIL ("graphics API language") sources. GAPIL is a
domain-specific language to specify a graphics API, it is documented in
`gapil/README.md`. AGI currently supports only Vulkan, but its ancestor GAPID
was designed to support arbitrary graphics APIs. Vulkan is described by API files
located under `gapis/api/vulkan/`, the top-level file is
`gapis/api/vulkan/vulkan.api`.

`.tmpl` files are template files. The templating language is documented in
`gapis/api/templates/README.md`. There are various template files in the project
to generate code for the interceptor, server, replayer, Vulkan layers, etc.

APIC is a GAPIL compiler, its entry-point is defined in `cmd/apic/` and the
actual compiler logic is defined in `gapil/`. In a nutshell, APIC parses the
`.api` files to gather information about the graphics API, and then instantiates
the templates in the `.tmpl` files to generate code.

### Where does the generated code end up?

The generated code is not checked under version control. It is generated at
compilation time by Bazel rules calling APIC, resulting in files that can be
seen under e.g. `bazel-bin/`.

For instance, generated C++ code for the interceptor can be found in:

```
user@machine:~/work/agi$ find -L bazel-bin -name '*_spy_*.cpp'
bazel-bin/gapii/cc/vulkan_spy_0.cpp
bazel-bin/gapii/cc/vulkan_spy_subroutines_1.cpp
bazel-bin/gapii/cc/vulkan_spy_subroutines_0.cpp
bazel-bin/gapii/cc/vulkan_spy_2.cpp
bazel-bin/gapii/cc/vulkan_spy_3.cpp
bazel-bin/gapii/cc/vulkan_spy_helpers.cpp
bazel-bin/gapii/cc/vulkan_spy_1.cpp
```

To get a unified file tree view, interleaving source files with generated files,
you can use the `cmd/gofuse` setup. `cmd/gofuse` links the generated source
files in the same directories as their siblings in the same packages/namespaces.

-------------------------------------------------------------------------------

## Life of a gfxtrace

This is an overview of how AGI captures graphics API calls, stores them into a
gfxtrace file, and process that file to replay the calls.

This is oriented to AGI developers who need to work with AGI internals. It is
meant to help build a high-level mental model that facilitates navigating the
actual source code. It references concepts and code modules that are unlikely to
change anytime soon, and it tries not to reference details that are likely to
change. You are encouraged to check the source code while reading this, to
clarify how the various parts actually fit together. If you spot any
discrepancy, please update this doc, but please keep it high-level.

AGI is architectured to be API-agnostic in order to support multiple graphics
APIs. GAPID, from which AGI was forked, supports GLES and Vulkan. AGI's main
focus is Vulkan on Android, so all examples in this doc are related to Vulkan on
Android.

### AGI's overall architecture

AGI is separated in main components that interact mostly via protobuf:

- GAPIS (Graphics API Server, Go code under `gapis/`, see `gapis/README.md`) is
  the main component, running on the developer desktop/laptop. Any complex logic
  is meant to be implemented in GAPIS, while the other components are meant to
  be kept as simple as possible. The protobuf interface of GAPIS is defined in
  `gapis/service/service.proto`.

- GAPII (Graphics API Interceptor, mostly C++ code under `gapii/`, see
  `gapii/README.md`) is the component responsible for intercepting graphics API
  calls during capture. It interacts with GAPIS via a dedicated protocol.

- GAPIR (Graphics API Replayer, mostly C++ code under `gapir/`, see
  `gapir/README.md`) is the component that can replay graphics API calls. Its
  protobuf interface is defined in `gapir/replay_service/service.proto`.

- GAPIC (Graphics API Client, Java code under `gapic/`, see `gapic/README.md`)
  is the GUI client. It uses GAPIS protobuf interface.

- GAPIT (Graphics API Terminal, Go code under `cmd/gapit/`) is the
  developer-oriented CLI client. It uses GAPIS protobuf interface.

When you start AGI via the desktop icon or the `./agi` command, this triggers
the entry point defined under `cmd/agi/`, which by default starts a new GAPIS
and then a new GAPIC that connects to this GAPIS. GAPIS may then itself start
GAPII or GAPIR instances.

To capture and replay on Android, AGI has APKs (one per ABI, e.g.
`gapid-arm64-v8a.apk`) that embeds GAPII and GAPIR.

### Create a gfxtrace: capture, serialize and store Vulkan calls

AGI uses a Vulkan layer to intercept and capture the Vulkan calls emitted by an
application, and stores them into a gfxtrace file. Be aware that in the code
base, the act of intercepting graphics API calls may be referred by the words
"capture", "trace", "intercept" and "spy".

For a Vulkan capture on Android, the main steps are:

1. GAPIS issues a few adb commands to edit global settings that tell the Android
   Vulkan loader to insert AGI's Vulkan layer when starting the app to capture.
   This layer is called `GraphicsSpy` and is implemented by
   `libVkLayer_GraphicsSpy.so` which is mostly a wrapper around `libgapii.so`.

2. The capture layer and GAPIS establish a TCP connection over ADB. The
   `gapii::Spy::Spy()` creator contains the logic to establish this connection.

3. The capture layer monitors every Vulkan API call, and shadows the Vulkan
   state accordingly. The logic of each Vulkan command is implemented in `.api`
   files under `gapis/api/vulkan/`, and code is auto-generated from these files
   (see [Code generated at compile time](#code-generated-at-compile-time)). In
   particular, each command has a `mutate` function that mutates (updates) the
   Vulkan state with respect to the command logic. For instance,
   `vkCreateBuffer()` mutation results in adding a new buffer in the Vulkan
   state.

4. When the user clicks "Start" to start the one-frame capture, GAPIS tells the
   capture layer that it wants the next frame to be captured. The capture layer
   waits for the current frame to end before streaming the whole Vulkan state
   back to GAPIS (see e.g. `VulkanSpy::serializeGPUBuffers`). After that, each
   new intercepted Vulkan command and related memory observations are streamed
   to GAPIS. When the frame terminates, the capture layer sends a special "end"
   message to GAPIS.

5. GAPIS receives the serialized data from the capture layer and stores it into
   a `gfxtrace` file, until it receives the special "end" message.

### What's in a gfxtrace file?

A `gfxtrace` file contains data encoded in
[proto-pack](https://github.com/google/agi/tree/master/core/data/pack/README.md),
a homemade format to encapsulate protobuf messages.

To see the plain content of a gfxtrace, you can use the `./gapit unpack -verbose
myfile.gfxtrace` command. On a simple Vulkan app, this produces the following
(here edited to fit, and with added `#` comments):

```
# Header
Object(msg: Headerᵈ{ABI: ABIᵈ{OS: 4, architecture: 1, ...})
# API state at the start of the capture
BeginGroup(msg: GlobalStateᵈ{...}, id: 24)
Object(msg: Resourceᵈ{index: 1})
  ChildObject(msg: Observationᵈ{pool: 3, res_index: 1}, parentID: 24)
[...]
EndGroup(id: 24)
# List of commands
[...]
# Example of a command: vkQueueSubmit
## The command and its arguments
BeginGroup(msg: vkQueueSubmitᵈ{fence: 3916257488, pSubmits: 3141568848, ...}, id: 599)
## A few memory observations (resource + observation)
Object(msg: Resourceᵈ{data: [4 0 0 0 0 0 0 0 1 0 0 0 208 ...] (truncated 40 bytes), index: 12})
  ChildObject(msg: Observationᵈ{base: 3141568848, res_index: 12, size: 40}, parentID: 599)
Object(msg: Resourceᵈ{data: [240 87 109 233 0 0 0 0 176 110 109 233 0 0 0 0], index: 13})
  ChildObject(msg: Observationᵈ{base: 3838428368, res_index: 13, size: 16}, parentID: 599)
Object(msg: Resourceᵈ{data: [112 38 139 233], index: 14})
  ChildObject(msg: Observationᵈ{base: 3918206552, res_index: 14, size: 4}, parentID: 599)
## The actual call to the driver, and the return value (not being printed here as it is 0 == VK_SUCCESS)
  ChildObject(msg: vkQueueSubmitCallᵈ{}, parentID: 599)
EndGroup(id: 599)
[...]
```

At the proto-pack level, we have `Object`, `ChildObject`, `BeginGroup` and
`EndGroup`. The `msg` fields are the protobuf messages. For instance, the
`Header` protobuf message is defined in `gapis/capture/capture.proto`. The
Vulkan-specific protobuf messages are defined in the `api.proto` file which is
generated from the `.api` files.

We can see the capture header followed by `GlobalState`, the dump of Vulkan
state. Then, the rest of the capture is made of a series of Vulkan calls. Each
call is represented as a protopack group. This example illustrates how a
`vkQueueSubmit` call is encoded.

In general, the call to a graphics API command leads to objects and messages
that represent:

1. The API command and its arguments.

2. Zero or more memory observations that represent memory that the driver may
   read during this command. For instance, many Vulkan commands have pointers to
   struct as arguments: the content of these structures is read by the driver.

3. The actual call to the driver, and its return value (if any).

4. Zero or more memory observations that represent memory that the driver may
   have written to during its processing of the command. For instance, a
   `vkCreateBuffer` call writes the handle of the newly create buffer to the
   memory pointed at by its `VkBuffer* pBuffer` argument.

Note that on multithreaded apps, the object groups may be interleaved.

### GAPIS handling of a gfxtrace

GAPIS parses gfxtrace files and represents them in a `GraphicsCapture` Go
object. This type gives access to the header, the initial state and the list of
commands, among other things. Once a gfxtrace file is loaded inside GAPIS, the
clients can use GAPIS protobuf interface to interact with the capture.

For instance, a client may request the Vulkan state after a certain command. To
obtain this state, GAPIS will use the Go version of the `mutate` functions
(generated from the `.api` files) to mutate the initial state up to the required
command, and return the resulting state. Note that this does not require a
proper replay, as the state mutation happens entirely in GAPIS.

The `.api` files can be seen here as an implementation of a driver for a given
graphics API, as they describe how each command affects the graphics API state.
Thus, it is possible to simulate the evolution of the graphics API state inside
GAPIS. This is what enables GAPIS to provide a snapshot of the state at some
point in the capture without having to do an actual replay.

However, this driver simulation is not complete: the actual effects of draw
calls to their render targets are not implemented. This means that while GAPIS
does not need a replay to say e.g. how many images are in the state at a given
point, it does need a replay to show you the content of such images after some
draw calls. This replay is necessary as the result depends on the actual device
and driver used for replay.

### Replay of a gfxtrace

GAPIR is effectively a stack-based virtual machine specialized for the replay of
graphics API commands, see details in its own [README](gapir/README.md). To
replay a gfxtrace, GAPIS takes a `GraphicsCapture` object and generates a
payload made of GAPIR VM opcodes.

The actual transformation of API commands into replay opcodes is made by the
`mutate` function of each command. These functions take a "replay builder" (see
`gapis/replay/builder` module) as an optional argument. When this builder is not
nil, the `mutate` function uses it to generate the replay opcodes corresponding
to the API command.

When the initial state of a capture is not empty, GAPIS also generates "initial"
commands that are required to reconstruct the initial state from a fresh empty
state. For instance, if the initial state of a Vulkan capture has a Vulkan
instance, GAPIS generates a `vkCreateInstance` command to recreate a similar
instance. These initial commands must be replayed first in order to obtain a
state from wich the capture commands can be called.

#### The command transformation framework

One of the key feature of AGI is being able to replay variations of the original
capture. For instance, in order to see what the framebuffer looks like after a
certain draw call, AGI must make a replay up to the desired draw call, but no
further. In Vulkan, this typically requires to re-write the content of a command
buffer to only include the relevant draw calls.

In order to implement such modifications on the capture, GAPIS has a command
transformation framework. Conceptually, the commands of a capture are streamed
into a chain of "transforms". A transform receives commands, may modify them,
and then pass the resulting commands to the next transform. At the end of the
chain, the obtained commands are mutated with a replay builder to obtain replay
opcodes.

At a high-level, this can be compared to a series of unix pipes:

```
cat commands | transform1 | transform2 | ... | replay_builder > replay_payload
```

To see examples of Vulkan transforms, look at `gapis/api/vulkan/transform_*.go`
files.

### GAPIR executes the replay instructions

GAPIS uses the GAPIR protobuf service (`gapir/replay_service/service.proto`) to
request the replay of a payload. This payload contains replay opcodes, and
references to the required replay resources (i.e. the raw bytes of e.g. buffer
contents).

The resources are not directly embedded in the replay payload: GAPIR lazily
requests them to GAPIS during the replay. On Android, GAPIR runs on the device
and communicates with GAPIS over ADB. Pushing the resources from GAPIS to GAPIR
is very slow, as they must be transferred over ADB. Because a replay may not
require all resources, and also because all resources may not fit in the replay
device memory, AGI refrains from uploading all resources upfront. Instead, GAPIR
maintains a resource cache and has some logic to request batches of resources to
lower the number of requests while keeping the cache full.

During the replay, GAPIR can send back various information to GAPIS. For
instance, it can send back the content of a render target at a given point. It
also regularly sends notifications of how many instructions have been processed
so far, this information is used to reflect the progress of a replay in GAPIC.

#### Split-replay: pre-warm replay with initial commands

In order to speed-up replays, GAPIS requests the initial commands of a capture
to be replayed even before the user asks for a replay.

Depending on the replay request, the capture commands may be transformed to
produce a relevant replay payload. Most of the time, these transformations only
need to be applied on the capture commands, not on the initial commands. Hence,
when waiting for user input, it makes sense to replay the default initial
commands to rebuilt the initial state: once the user requests a specific replay,
only the (transformed) capture commands needs to be replayed.

If the user-requested replay does require to transform the initial commands,
then the pre-warm replay is abandonned and a new replay of the transformed
initial and capture commands is executed.

## Life of a perfetto trace (system profile trace)

AGI heavily relies on the [perfetto](https://perfetto.dev/) system profiling
framework to obtain, store and process profiling data. Hence we often refer to
system profile traces as "perfetto traces". If you have to deal with perfetto
code, make sure to refer to the [perfetto
documentation](https://perfetto.dev/docs/).

Perfetto is built into Android since Android 9 Pie. In general, to take a
perfetto trace, you can use the `perfetto` command-line tool on the device. See
perfetto's web interface at https://ui.perfetto.dev/ and click on "Recording
command" to see an example of how the `perfetto` command-line tool can be used
to obtain a profiling trace.

To take a trace, AGI may use either the `perfetto` command-line tool, or
perfetto's client interface. See e.g.
`gapis/perfetto/android/trace.go:Capture()` for how a capture is started on
Android. To see an example of AGI using perfetto's command line interface, see
`core/os/android/adb/perfetto.go:StartPerfettoTrace()`. Alternatively, AGI may
interact via perfetto's client interface by talking to the `traced` deamon
running on the device. This deamon listens to the `/dev/socket/traced_consumer`,
and AGI connects directly to this socket. The related AGI code is under
`gapis/perfetto/client/`.

One specificity of GPU profiling is that some of the perfetto data producers are
inside GPU drivers, and they need to be started before a trace with these GPU
data sources can be taken. To start these GPU-specific perfetto data producers,
AGI has a small `agi_launch_producer` utility (see source in
`cmd/launch_producer/`). On Android, AGI extracts this utiliy from its own APK
and invokes it, such that the relevant GPU data producers are started (see
`gapidapk/gapidapk.go:EnsurePerfettoProducerLaunched()`).

Once a perfetto trace has been collected, AGI uses perfetto's [trace
processor](https://perfetto.dev/docs/analysis/trace-processor) to retrieve
profiling data using SQL queries.<|MERGE_RESOLUTION|>--- conflicted
+++ resolved
@@ -105,31 +105,8 @@
 
 ## How to Debug
 
-<<<<<<< HEAD
 You can start a **debug** build of
 gapis / gapic or a client under this debugger. To build in debug mode, use the `-c dbg`
-=======
-The recommended Go debugger is
-[delve](https://github.com/go-delve/delve). You can start a **debug** build of
-gapis or a client under this debugger.
-
-### Installing the `dlv` Debugger
-  1. Unset your `GOPATH` for the `dlv` installation
-  
-  ```
-  # For Bash
-  unset GOPATH
-  ```
-
-  2. Install latest `dlv`
-  
-  ```
-  go install github.com/go-delve/delve/cmd/dlv@latest
-  ```
-
-### Building for Debugging
-To build in debug mode, use the `-c dbg`
->>>>>>> 0dd4fc98
 Bazel flag, e.g.:
 
 ```
