--- conflicted
+++ resolved
@@ -423,11 +423,7 @@
 		refs := make([]sync.SubcommandReference, 0)
 		subgroups := make([]api.SubCmdIdx, 0)
 		nextSubpass := 0
-<<<<<<< HEAD
-=======
 		var currentRenderpassCmdSubmissionKey api.CmdSubmissionKey // For subpasses' reference.
-		nCommands := uint64(cb.CommandReferences().Len())
->>>>>>> d6dd5543
 		canStartDrawGrouping := true
 
 		for i := 0; i < cb.CommandReferences().Len(); i++ {
