// Copyright (C) 2017 Google Inc.
//
// Licensed under the Apache License, Version 2.0 (the "License");
// you may not use this file except in compliance with the License.
// You may obtain a copy of the License at
//
//      http://www.apache.org/licenses/LICENSE-2.0
//
// Unless required by applicable law or agreed to in writing, software
// distributed under the License is distributed on an "AS IS" BASIS,
// WITHOUT WARRANTIES OR CONDITIONS OF ANY KIND, either express or implied.
// See the License for the specific language governing permissions and
// limitations under the License.

package resolve

import (
	"context"
	"fmt"
	"sort"
	"strings"

	"github.com/google/gapid/core/log"
	"github.com/google/gapid/core/math/interval"
	"github.com/google/gapid/gapis/api"
	"github.com/google/gapid/gapis/capture"
	"github.com/google/gapid/gapis/database"
	"github.com/google/gapid/gapis/resolve/cmdgrouper"
	"github.com/google/gapid/gapis/service"
	"github.com/google/gapid/gapis/service/path"
)

// CmdGroupData is the additional metadata assigned to api.CmdIDGroups UserData
// field.
type CmdGroupData struct {
	Representation api.CmdID
}

// CommandTree resolves the specified command tree path.
func CommandTree(ctx context.Context, c *path.CommandTree, r *path.ResolveConfig) (*service.CommandTree, error) {
	id, err := database.Store(ctx, &CommandTreeResolvable{Path: c, Config: r})
	if err != nil {
		return nil, err
	}
	return &service.CommandTree{
		Root: &path.CommandTreeNode{Tree: path.NewID(id)},
	}, nil
}

type commandTree struct {
	path *path.CommandTree
	root api.CmdIDGroup
}

func (t *commandTree) index(indices []uint64) (api.SpanItem, api.SubCmdIdx) {
	group := api.CmdGroupOrRoot(t.root)
	subCmdRootID := api.SubCmdIdx{}
	for _, idx := range indices {
		switch item := group.Index(idx).(type) {
		case api.CmdIDGroup:
			group = item
		case api.SubCmdRoot:
			// Each SubCmdRoot contains its absolute sub command index.
			subCmdRootID = item.Id
			group = item
		case api.SubCmdIdx:
			id := append(subCmdRootID, item...)
			return id, id
		default:
			return item, subCmdRootID
		}
	}
	return group, subCmdRootID
}

func (t *commandTree) indices(idx []uint64, preferGroup bool) []uint64 {
	out := []uint64{}
	group := t.root

	for _, id := range idx {
		brk := false
		for {
			if brk {
				break
			}
			i := group.IndexOf(api.CmdID(id))
			out = append(out, i)
			switch item := group.Index(i).(type) {
			case api.CmdIDGroup:
				group = item
				if preferGroup {
					brk = true
				}
			case api.SubCmdRoot:
				group = item.SubGroup
				brk = true
			default:
				return out
			}
		}
	}
	return out
}

// CommandTreeNode resolves the specified command tree node path.
func CommandTreeNode(ctx context.Context, c *path.CommandTreeNode, r *path.ResolveConfig) (*service.CommandTreeNode, error) {
	boxed, err := database.Resolve(ctx, c.Tree.ID())
	if err != nil {
		return nil, err
	}

	cmdTree := boxed.(*commandTree)

	rawItem, absID := cmdTree.index(c.Indices)
	switch item := rawItem.(type) {
	case api.SubCmdIdx:
		cmdPath := cmdTree.path.Capture.Command(item[0], item[1:]...)
		cmd, err := Cmd(ctx, cmdPath, r)
		if err != nil {
			return nil, err
		}

		experimentalCmds := []*path.Command{}
		if cmd.CmdFlags().IsExecutedDraw() || cmd.CmdFlags().IsExecutedDispatch() {
			experimentalCmds = []*path.Command{&path.Command{Indices: cmdPath.Indices}}
		}

		return &service.CommandTreeNode{
			Representation:       cmdPath,
			NumChildren:          0, // TODO: Subcommands
			Commands:             cmdTree.path.Capture.SubCommandRange(item, item),
			ExperimentalCommands: experimentalCmds,
		}, nil
	case api.CmdIDGroup:
		representation := cmdTree.path.Capture.Command(uint64(item.Range.Last()))
		if data, ok := item.UserData.(*CmdGroupData); ok {
			representation = cmdTree.path.Capture.Command(uint64(data.Representation))
		}

		if len(absID) == 0 {
			// Not a CmdIDGroup under SubCmdRoot, does not contain Subcommands
			return &service.CommandTreeNode{
				Representation: representation,
				NumChildren:    item.Count(),
				Commands:       cmdTree.path.Capture.CommandRange(uint64(item.Range.First()), uint64(item.Range.Last())),
				Group:          item.Name,
				NumCommands:    item.DeepCount(func(g api.CmdIDGroup) bool { return true /* TODO: Subcommands */ }),
			}, nil
		}
		// Is a CmdIDGroup under SubCmdRoot, contains only Subcommands
		startID := append(absID, uint64(item.Range.First()))
		endID := append(absID, uint64(item.Range.Last()))
		representation = cmdTree.path.Capture.Command(endID[0], endID[1:]...)

<<<<<<< HEAD
		experimentalCmds := []*path.Command{}
		for _, e := range item.ExperimentableCmds {
			experimentalCmds = append(experimentalCmds, &path.Command{Indices: e})
=======
		if aliasRepId := getOpenGLAliasRepresentation(c.Indices, &item, cmdTree); aliasRepId != api.CmdNoID {
			aliasId := append(absID, uint64(aliasRepId))
			representation = cmdTree.path.Capture.Command(aliasId[0], aliasId[1:]...)
>>>>>>> d6dd5543
		}

		return &service.CommandTreeNode{
			Representation:       representation,
			NumChildren:          item.Count(),
			Commands:             cmdTree.path.Capture.SubCommandRange(startID, endID),
			Group:                item.Name,
			NumCommands:          item.DeepCount(func(g api.CmdIDGroup) bool { return true /* TODO: Subcommands */ }),
			ExperimentalCommands: experimentalCmds,
		}, nil

	case api.SubCmdRoot:
		count := uint64(1)
		g := ""
		if len(item.Id) > 1 {
			g = fmt.Sprintf("%v", item.SubGroup.Name)
			count = uint64(item.SubGroup.Count())
		}

		experimentalCmds := []*path.Command{}
		cmdPath := cmdTree.path.Capture.Command(item.Id[0], item.Id[1:]...)
		if cmd, _ := Cmd(ctx, cmdPath, r); cmd != nil {
			if cmd.CmdFlags().IsExecutedCommandBuffer() {
				experimentalCmds = []*path.Command{&path.Command{Indices: cmdPath.Indices}}
			}
		}

		return &service.CommandTreeNode{
			Representation:       cmdPath,
			NumChildren:          item.SubGroup.Count(),
			Commands:             cmdTree.path.Capture.SubCommandRange(item.Id, item.Id),
			Group:                g,
			NumCommands:          count,
			ExperimentalCommands: experimentalCmds,
		}, nil
	default:
		panic(fmt.Errorf("Unexpected type: %T, cmdTree.index(c.Indices): (%v, %v), indices: %v",
			item, rawItem, absID, c.Indices))
	}
}

// CommandTreeNodeForCommand returns the path to the CommandTreeNode that
// represents the specified command.
func CommandTreeNodeForCommand(ctx context.Context, p *path.CommandTreeNodeForCommand, r *path.ResolveConfig) (*path.CommandTreeNode, error) {
	boxed, err := database.Resolve(ctx, p.Tree.ID())
	if err != nil {
		return nil, err
	}

	cmdTree := boxed.(*commandTree)

	return &path.CommandTreeNode{
		Tree:    p.Tree,
		Indices: cmdTree.indices(p.Command.Indices, p.PreferGroup),
	}, nil
}

// Resolve builds and returns a *commandTree for the path.CommandTreeNode.
// Resolve implements the database.Resolver interface.
func (r *CommandTreeResolvable) Resolve(ctx context.Context) (interface{}, error) {
	p := r.Path
	ctx = SetupContext(ctx, p.Capture, r.Config)

	c, err := capture.ResolveGraphics(ctx)
	if err != nil {
		return nil, err
	}

	snc, err := SyncData(ctx, p.Capture)
	if err != nil {
		return nil, err
	}

	filter, err := buildFilter(ctx, p.Capture, p.Filter, snc, r.Config)
	if err != nil {
		return nil, err
	}

	groupers := []cmdgrouper.Grouper{}

	if p.GroupByApi {
		groupers = append(groupers, cmdgrouper.Run(
			func(cmd api.Cmd, s *api.GlobalState) (interface{}, string) {
				if api := cmd.API(); api != nil {
					return api.ID(), api.Name()
				}
				return nil, "No context"
			}))
	}

	if p.GroupByThread {
		groupers = append(groupers, cmdgrouper.Run(
			func(cmd api.Cmd, s *api.GlobalState) (interface{}, string) {
				thread := cmd.Thread()
				return thread, fmt.Sprintf("Thread: 0x%x", thread)
			}))
	}

	if p.GroupByUserMarkers {
		groupers = append(groupers, cmdgrouper.Marker())
	}

	// Walk the list of unfiltered commands to build the groups.
	s := c.NewState(ctx)
	err = api.ForeachCmd(ctx, c.Commands, false, func(ctx context.Context, id api.CmdID, cmd api.Cmd) error {
		if err := cmd.Mutate(ctx, id, s, nil, nil); err != nil {
			return fmt.Errorf("Fail to mutate command %v: %v", cmd, err)
		}
		if filter(id, cmd, s, api.SubCmdIdx([]uint64{uint64(id)})) {
			for _, g := range groupers {
				g.Process(ctx, id, cmd, s)
			}
		}
		return nil
	})

	if err != nil {
		return nil, err
	}

	// Build the command tree
	out := &commandTree{
		path: p,
		root: api.CmdIDGroup{
			Name:  "root",
			Range: api.CmdIDRange{End: api.CmdID(len(c.Commands))},
		},
	}
	for _, g := range groupers {
		for _, l := range g.Build(api.CmdID(len(c.Commands))) {
			if group, err := out.root.AddGroup(l.Start, l.End, l.Name, []api.SubCmdIdx{}); err == nil {
				group.UserData = l.UserData
			}
		}
	}

	if p.GroupByDrawCall || p.GroupByFrame || p.GroupBySubmission {
		events, err := Events(ctx, &path.Events{
			Capture:            p.Capture,
			Filter:             p.Filter,
			DrawCalls:          true,
			TransformFeedbacks: true,
			FirstInFrame:       true,
			LastInFrame:        true,
			Submissions:        true,
		}, r.Config)
		if err != nil {
			return nil, log.Errf(ctx, err, "Couldn't get events")
		}
		if p.GroupByFrame {
			addFrameGroups(ctx, events, p, out, api.CmdID(len(c.Commands)))
		}
		if p.GroupByTransformFeedback {
			addFrameEventGroups(ctx, events, p, out, api.CmdID(len(c.Commands)),
				service.EventKind_TransformFeedback, "Transform Feedback")
		}
		if p.GroupByDrawCall {
			addFrameEventGroups(ctx, events, p, out, api.CmdID(len(c.Commands)),
				service.EventKind_DrawCall, "Draw")
		}
		if p.GroupBySubmission {
			addContainingGroups(ctx, events, p, out, api.CmdID(len(c.Commands)),
				service.EventKind_Submission, "Host Coordination")
		}
	}

	drawOrClearCmds := api.Spans{} // All the spans will have length 1

	// Now we have all the groups, we finally need to add the filtered commands.
	s = c.NewState(ctx)
	err = api.ForeachCmd(ctx, c.Commands, false, func(ctx context.Context, id api.CmdID, cmd api.Cmd) error {
		if err := cmd.Mutate(ctx, id, s, nil, nil); err != nil {
			return fmt.Errorf("Fail to mutate command %v: %v", cmd, err)
		}

		if !filter(id, cmd, s, api.SubCmdIdx([]uint64{uint64(id)})) {
			return nil
		}

		if v, ok := snc.SubcommandGroups[id]; ok {
			subr := out.root.AddRoot([]uint64{uint64(id)}, snc.SubcommandNames)
			// subcommands are added before nesting SubCmdRoots.
			cv := append([]api.SubCmdIdx{}, v...)
			sort.SliceStable(cv, func(i, j int) bool { return len(cv[i]) < len(cv[j]) })
			for _, x := range cv {
				// subcommand marker groups are added before subcommands. And groups with
				// shorter indices are added before groups with longer indices.
				// SubCmdRoot will be created when necessary.
				parentIdx := append([]uint64{uint64(id)}, x[0:len(x)-1]...)
				// if snc.SubCommandMarkerGroups.Value(parentIdx) != nil && !p.OnlyExecutedDraws {
				if snc.SubCommandMarkerGroups.Value(parentIdx) != nil {
					markers := snc.SubCommandMarkerGroups.Value(parentIdx).([]*api.CmdIDGroup)
					subr.AddSubCmdMarkerGroups(x[0:len(x)-1], markers, snc.SubcommandNames)
				}
				subr.InsertWithFilter(append([]uint64{}, x...), snc.SubcommandNames, func(id api.CmdID) bool {
					subCmd, err := Cmd(ctx, &path.Command{
						Capture: p.Capture,
						Indices: append(parentIdx, uint64(id)),
					}, r.Config)
					if err == nil {
						return filter(id, subCmd, s, api.SubCmdIdx(append(parentIdx, uint64(id))))
					}

					return false
				})
			}
			return nil
		}

		out.root.AddCommand(id)

		if flags := cmd.CmdFlags(); flags.IsDrawCall() || flags.IsClear() {
			drawOrClearCmds = append(drawOrClearCmds, &api.CmdIDRange{
				Start: id, End: id + 1,
			})
		}

		return nil
	})

	if err != nil {
		return nil, err
	}

	// Cluster the commands
	out.root.Cluster(uint64(p.MaxChildren), uint64(p.MaxNeighbours))

	// Set group representations.
	setRepresentations(ctx, &out.root, drawOrClearCmds)

	return out, nil
}

func addFrameEventGroups(
	ctx context.Context,
	events *service.Events,
	p *path.CommandTree,
	t *commandTree,
	last api.CmdID,
	kind service.EventKind,
	prefix string) {

	count := 0
	for _, e := range events.List {
		i := api.CmdID(e.Command.Indices[0])
		switch e.Kind {
		case kind:
			// Find group which contains this event
			group := &t.root
			for true {
				if idx := group.Spans.IndexOf(i); idx != -1 {
					if subgroup, ok := group.Spans[idx].(*api.CmdIDGroup); ok {
						group = subgroup
						continue
					}
				}
				break
			}

			// Start with group of size 1 and grow it backward as long as nothing gets in the way.
			start := i
			for start >= group.Bounds().Start+1 && group.Spans.IndexOf(start-1) == -1 {
				start--
			}

			t.root.AddGroup(start, i+1, fmt.Sprintf("%v %v", prefix, count+1), []api.SubCmdIdx{})
			count++

		case service.EventKind_LastInFrame:
			count = 0
		}
	}
}

// addContainingGroups works much the same as addFrameEventGroups
// except it will lift the command in question OUT of the group.
// Furthermore it does not number the groups.
func addContainingGroups(
	ctx context.Context,
	events *service.Events,
	p *path.CommandTree,
	t *commandTree,
	last api.CmdID,
	kind service.EventKind,
	label string) {

	lastLeft := api.CmdID(0)
	for _, e := range events.List {
		i := api.CmdID(e.Command.Indices[0])
		switch e.Kind {
		case kind, service.EventKind_LastInFrame:
			// Find group which contains this event
			group := &t.root
			for true {
				if idx := group.Spans.IndexOf(i); idx != -1 {
					if subgroup, ok := group.Spans[idx].(*api.CmdIDGroup); ok {
						group = subgroup
						continue
					}
				}
				break
			}

			// Start with group of size 1 and grow it backward as long as nothing gets in the way.
			start := i
			for start >= group.Bounds().Start+1 && group.Spans.IndexOf(start-1) == -1 {
				start--
			}
			if lastLeft != 0 && start < lastLeft+1 {
				start = lastLeft + 1
			}
			end := i
			lastLeft = end
			if start < end {
				t.root.AddGroup(start, end, label, []api.SubCmdIdx{})
			}
		}
	}
}

type frame struct {
	index int
	start api.CmdID
	end   api.CmdID
	repr  api.CmdID
}

func (f frame) addGroup(t *commandTree) {
	group, _ := t.root.AddGroup(f.start, f.end+1, fmt.Sprintf("Frame %v", f.index), []api.SubCmdIdx{})
	if group != nil {
		group.UserData = &CmdGroupData{Representation: f.repr}
	}
}

func addFrameGroups(ctx context.Context, events *service.Events, p *path.CommandTree, t *commandTree, last api.CmdID) {
	frameCount := 0
	firstFrame, curFrame := frame{}, frame{}

	for _, e := range events.List {
		i := api.CmdID(e.Command.Indices[0])
		switch e.Kind {
		case service.EventKind_FirstInFrame:
			curFrame.start = i

			// If the start is within existing group, move it past the end of the group
			if idx := t.root.Spans.IndexOf(curFrame.start); idx != -1 {
				span := t.root.Spans[idx]
				if span.Bounds().Start < i { // Unless the start is equal to the group start.
					if subgroup, ok := span.(*api.CmdIDGroup); ok {
						curFrame.start = subgroup.Range.End
					}
				}
			}

		case service.EventKind_LastInFrame:
			frameCount++
			curFrame.index, curFrame.end, curFrame.repr = frameCount, i, i

			// If the end is within existing group, move it to the end of the group
			if idx := t.root.Spans.IndexOf(curFrame.end); idx != -1 {
				if subgroup, ok := t.root.Spans[idx].(*api.CmdIDGroup); ok {
					curFrame.end = subgroup.Range.Last()
				}
			}

			// If the app properly annotates frames as well, we will end up with
			// both groupings, where one is the only child of the other.
			// However, we can not reliably detect this situation as the user
			// group might be surrounded by (potentially filtered) commands.

			// If this is the first frame, don't add it yet, until we see a second
			// frame. This way we don't have a single "Frame 1" group for 1 frame
			// traces (the norm).
			if frameCount == 1 {
				firstFrame = curFrame
			} else {
				if firstFrame.end != 0 {
					firstFrame.addGroup(t)
					firstFrame.end = 0
				}
				curFrame.addGroup(t)
			}
		}
	}
	if p.AllowIncompleteFrame && frameCount > 0 && curFrame.start > curFrame.end {
		if firstFrame.end != 0 {
			firstFrame.addGroup(t)
		}
		t.root.AddGroup(curFrame.start, last, "Incomplete Frame", []api.SubCmdIdx{})
	}
}

func setRepresentations(ctx context.Context, g *api.CmdIDGroup, drawOrClearCmds api.Spans) {
	data, _ := g.UserData.(*CmdGroupData)
	if data == nil {
		data = &CmdGroupData{Representation: api.CmdNoID}
		g.UserData = data
	}
	if data.Representation == api.CmdNoID {
		if s, c := interval.Intersect(drawOrClearCmds, g.Bounds().Span()); c > 0 {
			data.Representation = drawOrClearCmds[s+c-1].Bounds().Start
		} else {
			data.Representation = g.Range.Last()
		}
	}

	for _, s := range g.Spans {
		if subgroup, ok := s.(*api.CmdIDGroup); ok {
			setRepresentations(ctx, subgroup, drawOrClearCmds)
		}
	}
}

func getOpenGLAliasRepresentation(indices []uint64, item *api.CmdIDGroup, cmdTree *commandTree) api.CmdID {
	aliasRepId := api.CmdNoID
	if item.Name == "OpenGL ES Commands" {
		parentIndices := indices[:len(indices)-1]
		pItem, _ := cmdTree.index(parentIndices)
		parentItem := pItem.(api.CmdIDGroup)
		aliasRepId = parentItem.Range.Last()
	} else if strings.HasPrefix(item.Name, "glDraw") || strings.HasPrefix(item.Name, "glMultiDraw") {
		pindices := indices[:len(indices)-1]
		pItem, _ := cmdTree.index(pindices)
		if parentItem, ok := pItem.(api.CmdIDGroup); ok {
			if parentItem.Name == "OpenGL ES Commands" {
				grandparentIndices := indices[:len(indices)-2]
				gpItem, _ := cmdTree.index(grandparentIndices)
				if gparentItem, ok := gpItem.(api.CmdIDGroup); ok {
					aliasRepId = gparentItem.Range.Last()
				}
			}
		}
	}
	return aliasRepId
}<|MERGE_RESOLUTION|>--- conflicted
+++ resolved
@@ -152,15 +152,14 @@
 		endID := append(absID, uint64(item.Range.Last()))
 		representation = cmdTree.path.Capture.Command(endID[0], endID[1:]...)
 
-<<<<<<< HEAD
 		experimentalCmds := []*path.Command{}
 		for _, e := range item.ExperimentableCmds {
 			experimentalCmds = append(experimentalCmds, &path.Command{Indices: e})
-=======
+		}
+
 		if aliasRepId := getOpenGLAliasRepresentation(c.Indices, &item, cmdTree); aliasRepId != api.CmdNoID {
 			aliasId := append(absID, uint64(aliasRepId))
 			representation = cmdTree.path.Capture.Command(aliasId[0], aliasId[1:]...)
->>>>>>> d6dd5543
 		}
 
 		return &service.CommandTreeNode{
