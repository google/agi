/*
 * Copyright (C) 2017 Google Inc.
 *
 * Licensed under the Apache License, Version 2.0 (the "License");
 * you may not use this file except in compliance with the License.
 * You may obtain a copy of the License at
 *
 *      http://www.apache.org/licenses/LICENSE-2.0
 *
 * Unless required by applicable law or agreed to in writing, software
 * distributed under the License is distributed on an "AS IS" BASIS,
 * WITHOUT WARRANTIES OR CONDITIONS OF ANY KIND, either express or implied.
 * See the License for the specific language governing permissions and
 * limitations under the License.
 */
package com.google.gapid.views;

import static com.google.gapid.util.Colors.lerp;
import static com.google.gapid.util.Loadable.MessageType.Error;
import static com.google.gapid.util.Loadable.MessageType.Info;
import static com.google.gapid.util.Logging.throttleLogRpcError;
import static com.google.gapid.widgets.Widgets.createBoldLabel;
import static com.google.gapid.widgets.Widgets.createComposite;
import static com.google.gapid.widgets.Widgets.createGroup;
import static com.google.gapid.widgets.Widgets.createLabel;
import static com.google.gapid.widgets.Widgets.createLink;
import static com.google.gapid.widgets.Widgets.createScrolledComposite;
import static com.google.gapid.widgets.Widgets.createStandardTabFolder;
import static com.google.gapid.widgets.Widgets.createStandardTabItem;
import static com.google.gapid.widgets.Widgets.createTableColumn;
import static com.google.gapid.widgets.Widgets.createTableViewer;
import static com.google.gapid.widgets.Widgets.disposeAllChildren;
import static com.google.gapid.widgets.Widgets.packColumns;
import static com.google.gapid.widgets.Widgets.withLayoutData;

import com.google.common.base.Joiner;
import com.google.common.collect.Lists;
import com.google.gapid.lang.glsl.GlslSourceConfiguration;
import com.google.gapid.models.Capture;
import com.google.gapid.models.CommandStream;
import com.google.gapid.models.CommandStream.CommandIndex;
import com.google.gapid.models.Models;
import com.google.gapid.models.Resources;
import com.google.gapid.proto.service.api.API;
import com.google.gapid.proto.service.path.Path;
import com.google.gapid.rpc.Rpc;
import com.google.gapid.rpc.RpcException;
import com.google.gapid.rpc.UiErrorCallback;
import com.google.gapid.util.Loadable;
import com.google.gapid.util.Messages;
import com.google.gapid.widgets.LoadablePanel;
import com.google.gapid.widgets.Theme;
import com.google.gapid.widgets.Widgets;

import org.eclipse.jface.text.source.SourceViewer;
import org.eclipse.jface.viewers.ArrayContentProvider;
import org.eclipse.jface.viewers.ColumnViewerToolTipSupport;
import org.eclipse.jface.viewers.StyledCellLabelProvider;
import org.eclipse.jface.viewers.TableViewer;
import org.eclipse.jface.viewers.TableViewerColumn;
import org.eclipse.jface.viewers.ViewerCell;
import org.eclipse.swt.SWT;
import org.eclipse.swt.custom.ST;
import org.eclipse.swt.custom.ScrolledComposite;
import org.eclipse.swt.custom.StyleRange;
import org.eclipse.swt.custom.StyledText;
import org.eclipse.swt.custom.StackLayout;
import org.eclipse.swt.graphics.Point;
import org.eclipse.swt.graphics.Rectangle;
import org.eclipse.swt.graphics.RGB;
import org.eclipse.swt.graphics.Color;
import org.eclipse.swt.layout.FillLayout;
import org.eclipse.swt.layout.GridData;
import org.eclipse.swt.layout.GridLayout;
import org.eclipse.swt.layout.RowLayout;
import org.eclipse.swt.widgets.Composite;
import org.eclipse.swt.widgets.Control;
import org.eclipse.swt.widgets.Group;
import org.eclipse.swt.widgets.Label;
import org.eclipse.swt.widgets.Link;
import org.eclipse.swt.widgets.TabFolder;
import org.eclipse.swt.widgets.TabItem;
import org.eclipse.swt.widgets.Button;

import java.util.ArrayList;
import java.util.List;
import java.util.HashMap;
import java.util.concurrent.ExecutionException;
import java.util.logging.Logger;

/**
 * View the displays the information for each stage of the pipeline.
 */
public class PipelineView extends Composite
    implements Tab, Capture.Listener, CommandStream.Listener, Resources.Listener {
  protected static final Logger LOG = Logger.getLogger(PipelineView.class.getName());

  protected final Models models;
  protected final LoadablePanel<Composite> loading;
  protected final Theme theme;
  protected final Composite stagesContainer;
  protected final Color hoverColor;

  protected String selectedStage = null;
  protected Button hoveredButton = null;

  public PipelineView(Composite parent, Models models, Widgets widgets) {
    super(parent, SWT.NONE);
    this.models = models;
    this.theme = widgets.theme;

    setLayout(new FillLayout());

    loading = LoadablePanel.create(this, widgets,
        panel -> createComposite(panel, new FillLayout(SWT.VERTICAL)));

    stagesContainer = createComposite(loading.getContents(), new GridLayout(1, false));

    RGB selectRGB = getDisplay().getSystemColor(SWT.COLOR_BLUE).getRGB();
    RGB unselectRGB = getDisplay().getSystemColor(SWT.COLOR_LIST_BACKGROUND).getRGB();
    hoverColor = new Color(getDisplay(), lerp(selectRGB, unselectRGB, 0.5f));

    models.capture.addListener(this);
    models.commands.addListener(this);
    models.resources.addListener(this);
    addListener(SWT.Dispose, e -> {
      hoverColor.dispose();
      models.capture.removeListener(this);
      models.commands.removeListener(this);
      models.resources.removeListener(this);
    });
  }

  @Override
  public void reinitialize() {
    updatePipelines();
  }

  @Override
  public void onCaptureLoadingStart(boolean maintainState) {
    loading.showMessage(Info, Messages.LOADING_CAPTURE);
  }

  @Override
  public void onCaptureLoaded(Loadable.Message error) {
    if (error != null) {
      loading.showMessage(Error, Messages.CAPTURE_LOAD_FAILURE);
    }
  }

  @Override
  public void onResourcesLoaded() {
    updatePipelines();
  }

  @Override
  public void onCommandsSelected(CommandIndex path) {
    updatePipelines();
  }

  private void updatePipelines() {
    if (models.resources.isLoaded() && models.commands.getSelectedCommands() != null) {
      loading.startLoading();
      Rpc.listen(models.resources.loadBoundPipelines(),
          new UiErrorCallback<API.MultiResourceData, List<API.Pipeline>, Loadable.Message>(this, LOG) {
        @Override
        protected ResultOrError<List<API.Pipeline>, Loadable.Message> onRpcThread(
            Rpc.Result<API.MultiResourceData> result) {
          try {
            List<API.Pipeline> pipelines = Lists.newArrayList();
            for (API.ResourceData resource : result.get().getResourcesList()) {
              if (resource.hasPipeline()) {
                pipelines.add(resource.getPipeline());
              }
            }
            return success(pipelines);
          } catch (RpcException e) {
            models.analytics.reportException(e);
            return error(Loadable.Message.error(e));
          } catch (ExecutionException e) {
            models.analytics.reportException(e);
            throttleLogRpcError(LOG, "Failed to load pipelines", e);
            return error(Loadable.Message.error(e.getCause().getMessage()));
          }
        }

        @Override
        protected void onUiThreadSuccess(List<API.Pipeline> pipelines) {
          setPipelines(pipelines);
        }

        @Override
        protected void onUiThreadError(Loadable.Message error) {
          loading.showMessage(error);
        }
      });
    } else {
      loading.showMessage(Info, Messages.SELECT_COMMAND);
    }
  }

  protected void setPipelines(List<API.Pipeline> pipelines) {
    loading.stopLoading();
    disposeAllChildren(stagesContainer);
    createPipelineTabs(stagesContainer, pipelines);
    stagesContainer.requestLayout();
  }

  private void createPipelineTabs(Composite folder, List<API.Pipeline> pipelines) {
    HashMap<String, StageUI> stageMap = new HashMap<String, StageUI>();

    if (!pipelines.isEmpty()) {
      RowLayout stripLayout = new RowLayout();
      stripLayout.fill = true;
      stripLayout.spacing = 0;
      stripLayout.wrap = true;
      Composite stripComposite = withLayoutData( createComposite(folder, stripLayout),
          new GridData(SWT.FILL, SWT.TOP, true, false));
      Label separator = withLayoutData( new Label(folder, SWT.SEPARATOR | SWT.HORIZONTAL),
          new GridData(SWT.FILL, SWT.TOP, true, false));

      StackLayout stageStack = new StackLayout();
      Composite stageComposite = withLayoutData( createComposite(folder, stageStack),
          new GridData(SWT.FILL, SWT.FILL, true, true));

      for (int pipeIndex = 0; pipeIndex < pipelines.size(); pipeIndex++) {
        List<API.Stage> stages = pipelines.get(pipeIndex).getStagesList();

        for (int stageIndex = 0; stageIndex < stages.size(); stageIndex++) {
          API.Stage stage = stages.get(stageIndex);
          Button stageButton = new Button(stripComposite, SWT.FLAT);
          stageMap.put(stage.getDebugName(), new StageUI(stageButton, createStage(stageComposite, stage)));

          stageButton.setText(stage.getDebugName());
          stageButton.addListener(SWT.Selection, e -> {
            stageStack.topControl = stageMap.get(stage.getDebugName()).stageComposite;
            stageComposite.layout();
            StageUI stageUI = stageMap.get(selectedStage);
            if (stageUI != null) {
              stageUI.stageButton.redraw();
            }
            selectedStage = stage.getDebugName();
            stageButton.redraw();
          });

          stageButton.setBackground(getDisplay().getSystemColor(SWT.COLOR_LIST_BACKGROUND));
          stageButton.setFont(theme.bigBoldFont());
          stageButton.setToolTipText(stage.getStageName());

          if (!stage.getEnabled()) {
            stageButton.setEnabled(false);
            stageButton.addListener(SWT.Paint, e -> {
              Rectangle areaSize = stageButton.getBounds();
              e.gc.setBackground(getDisplay().getSystemColor(SWT.COLOR_LIST_FOREGROUND));
              e.gc.setLineWidth((int)(areaSize.height * 0.1));
              e.gc.drawLine(0, areaSize.height / 2, areaSize.width, areaSize.height / 2);
            });
          } else {
            stageButton.addListener(SWT.Paint, e -> {
              Rectangle areaSize = stageButton.getBounds();
              e.gc.setLineWidth((int)(areaSize.height * 0.1));

              if (hoveredButton == stageButton || stageMap.get(selectedStage).stageButton == stageButton) {
                e.gc.setForeground(getDisplay().getSystemColor(SWT.COLOR_BLUE));
              } else {
                e.gc.setBackground(getDisplay().getSystemColor(SWT.COLOR_LIST_FOREGROUND));
              }
              e.gc.drawPolygon(new int[] {0, 0, areaSize.width - 1, 0, areaSize.width - 1, areaSize.height - 1, 0, areaSize.height - 1});
            });

            stageButton.addListener(SWT.MouseEnter, e -> {
              hoveredButton = stageButton;
              stageButton.setBackground(hoverColor);
            });

            stageButton.addListener(SWT.MouseExit, e -> {
              hoveredButton = null;
              stageButton.setBackground(getDisplay().getSystemColor(SWT.COLOR_LIST_BACKGROUND));
            });
          }

          if (stageIndex != stages.size()-1) {
            Label arrowSpace = new Label(stripComposite, SWT.FILL);
            arrowSpace.setText("     ");
            arrowSpace.setFont(theme.bigBoldFont());
            API.Stage nextStage = stages.get(stageIndex+1);

            arrowSpace.addListener(SWT.Paint, e -> {
              Rectangle areaSize = arrowSpace.getBounds();
              int lineLength = (int)(areaSize.width * 0.8);
              int triangleBaseLength = (int)(areaSize.height * 0.2);

              e.gc.setBackground(getDisplay().getSystemColor(SWT.COLOR_LIST_FOREGROUND));              
              e.gc.setLineWidth((int)(areaSize.height * 0.1));
              e.gc.drawLine(0, areaSize.height / 2, lineLength, areaSize.height / 2);

              if (nextStage.getEnabled()) {
                e.gc.fillPolygon(new int[] {lineLength,  areaSize.height / 2 + triangleBaseLength, areaSize.width,  areaSize.height / 2, lineLength,  areaSize.height / 2 - triangleBaseLength});
              } else {
                e.gc.drawLine(lineLength, areaSize.height / 2, areaSize.width, areaSize.height / 2);
              }
            });
          }
        }

        if (pipeIndex != pipelines.size()-1) {
          Label pipeSeparator = new Label(stripComposite, SWT.FILL);
          pipeSeparator.setText("     ");
          pipeSeparator.setFont(theme.bigBoldFont());
        }

        if (selectedStage == null || stageMap.get(selectedStage) == null) {
          selectedStage = pipelines.get(0).getStagesList().get(0).getDebugName();
        }

        stageStack.topControl = stageMap.get(selectedStage).stageComposite;
      }
    }
  }

  private Composite createStage(Composite parent, API.Stage currentStage) {
    Composite stageGroup = createComposite(parent, new GridLayout());
    FillLayout nameLayout = new FillLayout(SWT.VERTICAL);
    nameLayout.marginHeight = 5;
    Composite nameComposite = withLayoutData( createComposite(stageGroup, nameLayout),
        new GridData(SWT.BEGINNING, SWT.BEGINNING, false, false));

    Label stageName = createLabel(nameComposite, currentStage.getStageName() + " (" + currentStage.getDebugName() + ")");
    stageName.setFont(theme.bigBoldFont());

    FillLayout dataLayout = new FillLayout(SWT.VERTICAL);
    dataLayout.spacing = 5;
    Composite dataComposite = withLayoutData( createComposite(stageGroup, dataLayout),
        new GridData(SWT.FILL, SWT.FILL, true, true));

    for (API.DataGroup dataGroup : currentStage.getGroupsList()) {
      Group dataGroupComposite = createGroup(dataComposite, dataGroup.getGroupName());
      dataGroupComposite.setFont(theme.subTitleFont());

      switch (dataGroup.getDataCase()) {
        case KEY_VALUES:
          dataGroupComposite.setLayout(new GridLayout(1, false));
          ScrolledComposite scrollComposite = withLayoutData( createScrolledComposite(dataGroupComposite,
              new FillLayout(), SWT.V_SCROLL | SWT.H_SCROLL),
              new GridData(SWT.FILL, SWT.FILL, true, true));

          GridLayout gridLayout = new GridLayout(2, false);
          gridLayout.marginWidth = 5;
          gridLayout.marginHeight = 5;
          gridLayout.horizontalSpacing = -1;
          gridLayout.verticalSpacing = -1;
          Composite contentComposite = createComposite(scrollComposite, gridLayout);

          List<API.KeyValuePair> kvpList = dataGroup.getKeyValues().getKeyValuesList();
          
          boolean dynamicExists = false;

          for (API.KeyValuePair kvp : kvpList) {
            GridLayout kvpLayout = new GridLayout(1, false);
            kvpLayout.marginHeight = 5;
            kvpLayout.marginWidth = 5;
            Composite keyComposite = withLayoutData( createComposite(contentComposite, kvpLayout, SWT.BORDER),
                new GridData(SWT.FILL, SWT.TOP, false, false));

            Label keyLabel = withLayoutData( createBoldLabel(keyComposite, kvp.getName() + (kvp.getDynamic() ? "*:" : ":")),
                new GridData(SWT.RIGHT, SWT.CENTER, true, true));
            
            if (!kvp.getDependee().equals("")) {
              if (kvp.getActive()) {
                keyLabel.setToolTipText("Activated by " + kvp.getDependee());
              } else {
                keyComposite.setToolTipText("Deactivated by " + kvp.getDependee());
                keyLabel.setEnabled(false);
              }
            }

            if (!dynamicExists && kvp.getDynamic()) {
              dataGroupComposite.setText(dataGroup.getGroupName() + " (* value set dynamically)");
              dynamicExists = true;
            }

            Composite valueComposite = withLayoutData( createComposite(contentComposite, kvpLayout, SWT.BORDER),
                new GridData(SWT.FILL, SWT.TOP, false, false));

            DataValue dv = convertDataValue(kvp.getValue());
            if (dv.link != null) {
              withLayoutData( createLink(valueComposite,"<a>" + dv.displayValue + "</a>", e -> models.follower.onFollow(dv.link)),
                  new GridData(SWT.LEFT, SWT.CENTER, true, true));
            } else {
              Label valueLabel = withLayoutData( createLabel(valueComposite, dv.displayValue),
                  new GridData(SWT.LEFT, SWT.CENTER, true, true));

              if (kvp.getActive()) {
                valueLabel.setToolTipText(kvp.getDependee().equals("") ? dv.tooltipValue : "Activated by " + kvp.getDependee());
              } else {
                valueComposite.setToolTipText("Deactivated by " + kvp.getDependee());
                valueLabel.setEnabled(false);
              }
            }
          }

          scrollComposite.setContent(contentComposite);
          scrollComposite.setExpandVertical(true);
          scrollComposite.setExpandHorizontal(true);
          scrollComposite.addListener(SWT.Resize, event -> {
            Rectangle scrollArea = scrollComposite.getClientArea();
            
            int currentNumColumns = gridLayout.numColumns;
            int numChildren = contentComposite.getChildren().length;
            Point tableSize = contentComposite.computeSize(SWT.DEFAULT, SWT.DEFAULT, true);

            if (tableSize.x < scrollArea.width) {
              while (tableSize.x < scrollArea.width && gridLayout.numColumns < numChildren) {
                gridLayout.numColumns += 2;
                tableSize = contentComposite.computeSize(SWT.DEFAULT, SWT.DEFAULT, true);
              }

              if (tableSize.x > scrollArea.width) {
                gridLayout.numColumns -= 2;
              }
            } else {
              while (tableSize.x > scrollArea.width && gridLayout.numColumns >= 4) {
                gridLayout.numColumns -= 2;
                tableSize = contentComposite.computeSize(SWT.DEFAULT, SWT.DEFAULT, true);
              }
            }

            if (gridLayout.numColumns != currentNumColumns) {
              scrollComposite.layout();
            }

            scrollComposite.setMinHeight(contentComposite.computeSize(scrollArea.width, SWT.DEFAULT).y);
          });

          break;

        case TABLE:
          API.Table dataTable = dataGroup.getTable();
          if (dataTable.getDynamic()) {
            dataGroupComposite.setText(dataGroup.getGroupName() + " (table was set dynamically)");
          }

<<<<<<< HEAD
          TableViewer groupTable = createTableViewer(dataGroupComposite, SWT.BORDER | SWT.H_SCROLL | SWT.V_SCROLL);
          List<API.Row> rows = dataTable.getRowsList();
=======
          TableViewer groupTable = createTableViewer(dataGroupComposite, SWT.BORDER | SWT.H_SCROLL | SWT.V_SCROLL | SWT.FULL_SELECTION);
          List<API.Row> rows = dataGroup.getTable().getRowsList();
>>>>>>> 59030ded

          groupTable.setContentProvider(ArrayContentProvider.getInstance());

          ColumnViewerToolTipSupport.enableFor(groupTable);

          for (int i = 0; i < dataTable.getHeadersCount(); i++) {
            int col = i;
            TableViewerColumn tvc = createTableColumn(groupTable, dataTable.getHeaders(i));

            StyledCellLabelProvider cellLabelProvider = new StyledCellLabelProvider() {
              @Override
              public void update(ViewerCell cell) {
                DataValue dv = convertDataValue(((API.Row)cell.getElement()).getRowValues(col));

                cell.setText(dv.displayValue);
                if (!dataTable.getActive()) {
                  cell.setForeground(getDisplay().getSystemColor(SWT.COLOR_DARK_GRAY));
                }

                if (dv.link != null) {
                  StyleRange style = new StyleRange();
                  theme.linkStyler().applyStyles(style);
                  style.length = dv.displayValue.length();
                  cell.setStyleRanges(new StyleRange[] { style });
                }

                super.update(cell);
              }

              @Override
              public String getToolTipText(Object element) {
                DataValue dv = convertDataValue(((API.Row)element).getRowValues(col));
                if (dv != null) {
                  if (!dataTable.getDependee().equals("")) {
                    if (dataTable.getActive()) {
                        return (dv.tooltipValue != null ? dv.tooltipValue : "Activated by " + dataTable.getDependee());
                    } else {
                      return "Deactivated by " + dataTable.getDependee();
                    }
                  } else {
                    return dv.tooltipValue;
                  }
                }

                return null;
              }
            };

            tvc.setLabelProvider(cellLabelProvider);
          }

          groupTable.setInput(rows);

          packColumns(groupTable.getTable());

          groupTable.getTable().addListener(SWT.MouseDown, e -> {
            ViewerCell cell = groupTable.getCell(new Point(e.x, e.y));

            if (cell != null) {
              DataValue dv = convertDataValue(((API.Row)cell.getElement()).getRowValues(cell.getColumnIndex()));

              if (dv.link != null) {
                models.follower.onFollow(dv.link);
                return;
              }
            }
          });

          break;

        case SHADER:
          SourceViewer viewer = new SourceViewer(
              dataGroupComposite, null, SWT.MULTI | SWT.H_SCROLL | SWT.V_SCROLL | SWT.BORDER);
          StyledText textWidget = viewer.getTextWidget();
          textWidget.setFont(theme.monoSpaceFont());
          textWidget.setKeyBinding(ST.SELECT_ALL, ST.SELECT_ALL);
          viewer.configure(new GlslSourceConfiguration(theme));
          viewer.setEditable(false);
          viewer.setDocument(
              GlslSourceConfiguration.createDocument(dataGroup.getShader().getSource()));

          break;

        case DATA_NOT_SET:
          // Ignore;
          break;
      }
    }

    stageGroup.requestLayout();
    return stageGroup;
  }

  @Override
  public Control getControl() {
    return this;
  }

  protected static DataValue convertDataValue(API.DataValue val) {
    switch (val.getValCase()) {
      case VALUE:
        Joiner valueJoiner = Joiner.on(", ");
        ArrayList<String> values = new ArrayList<String>();

        switch (val.getValue().getValCase()) {
          case FLOAT32:
            return new DataValue(Float.toString(val.getValue().getFloat32()));

          case FLOAT64:
            return new DataValue(Double.toString(val.getValue().getFloat64()));

          case UINT:
            return new DataValue(Long.toString(val.getValue().getUint()));

          case SINT:
            return new DataValue(Long.toString(val.getValue().getSint()));

          case UINT8:
            return new DataValue(Integer.toString(val.getValue().getUint8()));

          case SINT8:
            return new DataValue(Integer.toString(val.getValue().getSint8()));

          case UINT16:
            return new DataValue(Integer.toString(val.getValue().getUint16()));

          case SINT16:
            return new DataValue(Integer.toString(val.getValue().getSint16()));

          case UINT32:
            return new DataValue(Integer.toString(val.getValue().getUint32()));

          case SINT32:
            return new DataValue(Integer.toString(val.getValue().getSint32()));

          case UINT64:
            return new DataValue(Long.toString(val.getValue().getUint64()));

          case SINT64:
            return new DataValue(Long.toString(val.getValue().getSint64()));

          case BOOL:
            return new DataValue(Boolean.toString(val.getValue().getBool()));

          case STRING:
            return new DataValue(val.getValue().getString());

          case FLOAT32_ARRAY:
            for (float value : val.getValue().getFloat32Array().getValList()) {
              values.add(Float.toString(value));
            }
            return new DataValue(valueJoiner.join(values));

          case FLOAT64_ARRAY:
            for (double value : val.getValue().getFloat64Array().getValList()) {
              values.add(Double.toString(value));
            }
            return new DataValue(valueJoiner.join(values));

          case UINT_ARRAY:
            for (long value : val.getValue().getUintArray().getValList()) {
              values.add(Long.toString(value));
            }
            return new DataValue(valueJoiner.join(values));

          case SINT_ARRAY:
            for (long value : val.getValue().getSintArray().getValList()) {
              values.add(Long.toString(value));
            }
            return new DataValue(valueJoiner.join(values));

          case UINT8_ARRAY:
            for (byte value : val.getValue().getUint8Array()) {
              values.add(Byte.toString(value));
            }
            return new DataValue(valueJoiner.join(values));

          case SINT8_ARRAY:
            for (int value : val.getValue().getSint8Array().getValList()) {
              values.add(Integer.toString(value));
            }
            return new DataValue(valueJoiner.join(values));

          case UINT16_ARRAY:
            for (int value : val.getValue().getUint16Array().getValList()) {
              values.add(Integer.toString(value));
            }
            return new DataValue(valueJoiner.join(values));

          case SINT16_ARRAY:
            for (int value : val.getValue().getSint16Array().getValList()) {
              values.add(Integer.toString(value));
            }
            return new DataValue(valueJoiner.join(values));

          case UINT32_ARRAY:
            for (int value : val.getValue().getUint32Array().getValList()) {
              values.add(Integer.toString(value));
            }
            return new DataValue(valueJoiner.join(values));

          case SINT32_ARRAY:
            for (int value : val.getValue().getSint32Array().getValList()) {
              values.add(Integer.toString(value));
            }
            return new DataValue(valueJoiner.join(values));

          case UINT64_ARRAY:
            for (long value : val.getValue().getUint64Array().getValList()) {
              values.add(Long.toString(value));
            }
            return new DataValue(valueJoiner.join(values));

          case SINT64_ARRAY:
            for (long value : val.getValue().getSint64Array().getValList()) {
              values.add(Long.toString(value));
            }
            return new DataValue(valueJoiner.join(values));

          case BOOL_ARRAY:
            for (boolean value : val.getValue().getBoolArray().getValList()) {
              values.add(Boolean.toString(value));
            }
            return new DataValue(valueJoiner.join(values));

          case STRING_ARRAY:
            return new DataValue(valueJoiner.join(val.getValue().getStringArray().getValList()));

          default:
            return new DataValue("???");
        }

      case ENUMVAL:
        DataValue enumDV = new DataValue(val.getEnumVal().getDisplayValue());
        enumDV.tooltipValue = val.getEnumVal().getStringValue();
        return enumDV;


      case BITFIELD:
        Joiner joiner = Joiner.on((val.getBitfield().getCombined()) ? "" : " | ");
        DataValue bitDV = new DataValue(joiner.join(val.getBitfield().getSetDisplayNamesList()));
        if (val.getBitfield().getCombined()) {
          joiner = Joiner.on(" | ");
        }
        bitDV.tooltipValue = joiner.join(val.getBitfield().getSetBitnamesList());
        return bitDV;


      case LINK:
        DataValue dv = convertDataValue(val.getLink().getDisplayVal());
        dv.link = val.getLink().getLink();
        return dv;


      default:
        return new DataValue("???");
    }
  }

  private static class DataValue {
    public String displayValue;
    public String tooltipValue;
    public Path.Any link;

    public DataValue(String displayValue) {
      this.link = null;
      this.displayValue = displayValue;
      this.tooltipValue = null;
    }
  }

  private static class StageUI {
    public Button stageButton;
    public Composite stageComposite;

    public StageUI(Button stageButton, Composite stageComposite) {
      this.stageButton = stageButton;
      this.stageComposite = stageComposite;
    }
  }
}<|MERGE_RESOLUTION|>--- conflicted
+++ resolved
@@ -440,13 +440,8 @@
             dataGroupComposite.setText(dataGroup.getGroupName() + " (table was set dynamically)");
           }
 
-<<<<<<< HEAD
-          TableViewer groupTable = createTableViewer(dataGroupComposite, SWT.BORDER | SWT.H_SCROLL | SWT.V_SCROLL);
+          TableViewer groupTable = createTableViewer(dataGroupComposite, SWT.BORDER | SWT.H_SCROLL | SWT.V_SCROLL | SWT.FULL_SELECTION);
           List<API.Row> rows = dataTable.getRowsList();
-=======
-          TableViewer groupTable = createTableViewer(dataGroupComposite, SWT.BORDER | SWT.H_SCROLL | SWT.V_SCROLL | SWT.FULL_SELECTION);
-          List<API.Row> rows = dataGroup.getTable().getRowsList();
->>>>>>> 59030ded
 
           groupTable.setContentProvider(ArrayContentProvider.getInstance());
 
