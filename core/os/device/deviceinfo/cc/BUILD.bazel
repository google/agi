# Copyright (C) 2018 Google Inc.
#
# Licensed under the Apache License, Version 2.0 (the "License");
# you may not use this file except in compliance with the License.
# You may obtain a copy of the License at
#
#      http://www.apache.org/licenses/LICENSE-2.0
#
# Unless required by applicable law or agreed to in writing, software
# distributed under the License is distributed on an "AS IS" BASIS,
# WITHOUT WARRANTIES OR CONDITIONS OF ANY KIND, either express or implied.
# See the License for the specific language governing permissions and
# limitations under the License.

load("//tools/build:rules.bzl", "android_dynamic_library", "cc_copts", "mm_library")

mm_library(
    name = "darwin_query",
    srcs = glob(["osx/*.mm"]),
    copts = cc_copts(),
    copy_hdrs = ["query.h"],
    deps = ["//core/os/device:device_cc_proto"],
)

cc_library(
    name = "cc",
    srcs = glob(["*.cpp"]) + select({
        "//tools/build:linux": glob(["linux/query.cpp"]),
        "//tools/build:windows": glob(["windows/query.cpp"]),
        "//tools/build:darwin": [],
        "//tools/build:darwin_arm64": [],
        "//tools/build:fuchsia-arm64": glob(["fuchsia/query.cpp"]),
        "//tools/build:fuchsia-x86_64": glob(["fuchsia/query.cpp"]),
        # Android
        "//conditions:default": glob([
            "android/*.cpp",
            "android/*.h",
        ]),
    }),
    hdrs = glob(["*.h"]),
    copts = cc_copts(),
    linkopts = select({
        "//tools/build:linux": [],
        "//tools/build:darwin": [],
        "//tools/build:darwin_arm64": [],
        "//tools/build:fuchsia-arm64": [],
        "//tools/build:fuchsia-x86_64": [],
        "//tools/build:windows": [],
        # Android
        "//conditions:default": [
            "-llog",
            "-lm",
        ],
    }),
    visibility = ["//visibility:public"],
    deps = [
        "//core/cc",
        "@com_google_protobuf//:protobuf",
        "//core/os/device:device_cc_proto",
    ] + select({
        "//tools/build:darwin": [":darwin_query"],
        "//tools/build:darwin_arm64": [":darwin_query"],
<<<<<<< HEAD
=======
        "//tools/build:fuchsia-arm64": [
            "@fuchsia_sdk//fidl/fuchsia.gpu.agis:fuchsia.gpu.agis_llcpp_cc",
            "@fuchsia_sdk//fidl/fuchsia.hwinfo:fuchsia.hwinfo_cc",
            "@fuchsia_sdk//pkg/sys_cpp",
            "@fuchsia_sdk//pkg/sys_component_cpp",
        ],
        "//tools/build:fuchsia-x86_64": [
            "@fuchsia_sdk//fidl/fuchsia.gpu.agis:fuchsia.gpu.agis_llcpp_cc",
            "@fuchsia_sdk//fidl/fuchsia.hwinfo:fuchsia.hwinfo_cc",
            "@fuchsia_sdk//pkg/sys_cpp",
            "@fuchsia_sdk//pkg/sys_component_cpp",
        ],
>>>>>>> 5482707a
        "//conditions:default": [],
    }),
)

android_dynamic_library(
    name = "libdeviceinfo",
    visibility = ["//visibility:public"],
    exports = "libdeviceinfo.exports",
    deps = [":cc"],
)<|MERGE_RESOLUTION|>--- conflicted
+++ resolved
@@ -60,8 +60,6 @@
     ] + select({
         "//tools/build:darwin": [":darwin_query"],
         "//tools/build:darwin_arm64": [":darwin_query"],
-<<<<<<< HEAD
-=======
         "//tools/build:fuchsia-arm64": [
             "@fuchsia_sdk//fidl/fuchsia.gpu.agis:fuchsia.gpu.agis_llcpp_cc",
             "@fuchsia_sdk//fidl/fuchsia.hwinfo:fuchsia.hwinfo_cc",
@@ -74,7 +72,6 @@
             "@fuchsia_sdk//pkg/sys_cpp",
             "@fuchsia_sdk//pkg/sys_component_cpp",
         ],
->>>>>>> 5482707a
         "//conditions:default": [],
     }),
 )
